import os
import json
import shutil
import asyncio
import zipfile
import tarfile
import logging
import tempfile
import subprocess
import importlib
import platform
from distutils.util import strtobool

from binascii import hexlify
from typing import Type, Optional
import urllib.request
from uuid import uuid4

import lbry
from lbry.wallet.server.env import Env
from lbry.wallet import Wallet, Ledger, RegTestLedger, WalletManager, Account, BlockHeightEvent
from lbry.conf import KnownHubsList, Config
from lbry.wallet.orchstr8 import __hub_url__
from lbry.wallet.server.block_processor import BlockProcessor
from lbry.wallet.server.chain_reader import BlockchainReaderServer
from lbry.wallet.server.db.elasticsearch.sync import ElasticWriter

log = logging.getLogger(__name__)


def get_spvserver_from_ledger(ledger_module):
    spvserver_path, regtest_class_name = ledger_module.__spvserver__.rsplit('.', 1)
    spvserver_module = importlib.import_module(spvserver_path)
    return getattr(spvserver_module, regtest_class_name)


def get_lbcd_node_from_ledger(ledger_module):
    return LBCDNode(
        ledger_module.__lbcd_url__,
        ledger_module.__lbcd__,
        ledger_module.__lbcctl__
    )

def get_lbcwallet_node_from_ledger(ledger_module):
    return LBCWalletNode(
        ledger_module.__lbcwallet_url__,
        ledger_module.__lbcwallet__,
        ledger_module.__lbcctl__
    )


class Conductor:

    def __init__(self, seed=None):
        self.manager_module = WalletManager
        self.spv_module = get_spvserver_from_ledger(lbry.wallet)

        self.lbcd_node = get_lbcd_node_from_ledger(lbry.wallet)
        self.lbcwallet_node = get_lbcwallet_node_from_ledger(lbry.wallet)
        self.spv_node = SPVNode(self.spv_module)
        self.wallet_node = WalletNode(
            self.manager_module, RegTestLedger, default_seed=seed
        )
        self.hub_node = HubNode(__hub_url__, "hub", self.spv_node)

        self.lbcd_started = False
        self.lbcwallet_started = False
        self.spv_started = False
        self.wallet_started = False
        self.hub_started = False

        self.log = log.getChild('conductor')

    async def start_lbcd(self):
        if not self.lbcd_started:
            asyncio.create_task(self.lbcd_node.start())
            await self.lbcd_node.running.wait()
            self.lbcd_started = True

    async def stop_lbcd(self, cleanup=True):
        if self.lbcd_started:
            await self.lbcd_node.stop(cleanup)
            self.lbcd_started = False

    async def start_hub(self):
        if not self.hub_started:
            asyncio.create_task(self.hub_node.start())
            await self.lbcwallet_node.running.wait()
            self.hub_started = True

    async def stop_hub(self, cleanup=True):
        if self.hub_started:
            await self.hub_node.stop(cleanup)
            self.hub_started = False

    async def start_spv(self):
        if not self.spv_started:
            await self.spv_node.start(self.lbcwallet_node)
            self.spv_started = True

    async def stop_spv(self, cleanup=True):
        if self.spv_started:
            await self.spv_node.stop(cleanup)
            self.spv_started = False

    async def start_wallet(self):
        if not self.wallet_started:
            await self.wallet_node.start(self.spv_node)
            self.wallet_started = True

    async def stop_wallet(self, cleanup=True):
        if self.wallet_started:
            await self.wallet_node.stop(cleanup)
            self.wallet_started = False

    async def start_lbcwallet(self, clean=True):
        if not self.lbcwallet_started:
            asyncio.create_task(self.lbcwallet_node.start())
            await self.lbcwallet_node.running.wait()
            if clean:
                mining_addr = await self.lbcwallet_node.get_new_address()
                self.lbcwallet_node.mining_addr = mining_addr
                await self.lbcwallet_node.generate(200)
            # unlock the wallet for the next 1 hour
            await self.lbcwallet_node.wallet_passphrase("password", 3600)
            self.lbcwallet_started = True

    async def stop_lbcwallet(self, cleanup=True):
        if self.lbcwallet_started:
            await self.lbcwallet_node.stop(cleanup)
            self.lbcwallet_started = False

    async def start(self):
        await self.start_lbcd()
        await self.start_lbcwallet()
        await self.start_spv()
        await self.start_wallet()

    async def stop(self):
        all_the_stops = [
            self.stop_wallet,
            self.stop_spv,
            self.stop_lbcwallet,
            self.stop_lbcd
        ]
        for stop in all_the_stops:
            try:
                await stop()
            except Exception as e:
                log.exception('Exception raised while stopping services:', exc_info=e)

    async def clear_mempool(self):
        await self.stop_lbcwallet(cleanup=False)
        await self.stop_lbcd(cleanup=False)
        await self.start_lbcd()
        await self.start_lbcwallet(clean=False)

class WalletNode:

    def __init__(self, manager_class: Type[WalletManager], ledger_class: Type[Ledger],
                 verbose: bool = False, port: int = 5280, default_seed: str = None,
                 data_path: str = None) -> None:
        self.manager_class = manager_class
        self.ledger_class = ledger_class
        self.verbose = verbose
        self.manager: Optional[WalletManager] = None
        self.ledger: Optional[Ledger] = None
        self.wallet: Optional[Wallet] = None
        self.account: Optional[Account] = None
        self.data_path: str = data_path or tempfile.mkdtemp()
        self.port = port
        self.default_seed = default_seed
        self.known_hubs = KnownHubsList()

    async def start(self, spv_node: 'SPVNode', seed=None, connect=True, config=None):
        wallets_dir = os.path.join(self.data_path, 'wallets')
        wallet_file_name = os.path.join(wallets_dir, 'my_wallet.json')
        if not os.path.isdir(wallets_dir):
            os.mkdir(wallets_dir)
            with open(wallet_file_name, 'w') as wallet_file:
                wallet_file.write('{"version": 1, "accounts": []}\n')
        self.manager = self.manager_class.from_config({
            'ledgers': {
                self.ledger_class.get_id(): {
                    'use_go_hub': not strtobool(os.environ.get('ENABLE_LEGACY_SEARCH') or 'yes'),
                    'api_port': self.port,
                    'explicit_servers': [(spv_node.hostname, spv_node.port)],
                    'default_servers': Config.lbryum_servers.default,
                    'data_path': self.data_path,
                    'known_hubs': config.known_hubs if config else KnownHubsList(),
                    'hub_timeout': 30,
                    'concurrent_hub_requests': 32,
                }
            },
            'wallets': [wallet_file_name]
        })
        self.manager.config = config
        self.ledger = self.manager.ledgers[self.ledger_class]
        self.wallet = self.manager.default_wallet
        if not self.wallet:
            raise ValueError('Wallet is required.')
        if seed or self.default_seed:
            Account.from_dict(
                self.ledger, self.wallet, {'seed': seed or self.default_seed}
            )
        else:
            self.wallet.generate_account(self.ledger)
        self.account = self.wallet.default_account
        if connect:
            await self.manager.start()

    async def stop(self, cleanup=True):
        try:
            await self.manager.stop()
        finally:
            cleanup and self.cleanup()

    def cleanup(self):
        shutil.rmtree(self.data_path, ignore_errors=True)


class SPVNode:

    def __init__(self, coin_class, node_number=1):
        self.coin_class = coin_class
        self.controller = None
        self.data_path = None
        self.server: Optional[BlockchainReaderServer] = None
        self.writer: Optional[BlockProcessor] = None
        self.es_writer: Optional[ElasticWriter] = None
        self.hostname = 'localhost'
        self.port = 50001 + node_number  # avoid conflict with default daemon
        self.udp_port = self.port
        self.session_timeout = 600
        self.stopped = False
        self.index_name = uuid4().hex

    async def start(self, lbcwallet_node: 'LBCWalletNode', extraconf=None):
        self.data_path = tempfile.mkdtemp()
        conf = {
<<<<<<< HEAD
            'description': '',
            'payment_address': '',
            'daily_fee': '0',
            'db_dir': self.data_path,
            'daemon_url': blockchain_node.rpc_url,
            'reorg_limit': 100,
            'host': self.hostname,
            'tcp_port': self.port,
            'udp_port': self.udp_port,
            'session_timeout': self.session_timeout,
            'max_query_workers': 0,
            'es_index_prefix': self.index_name,
=======
            'DESCRIPTION': '',
            'PAYMENT_ADDRESS': '',
            'DAILY_FEE': '0',
            'DB_DIRECTORY': self.data_path,
            'DAEMON_URL': lbcwallet_node.rpc_url,
            'REORG_LIMIT': '100',
            'HOST': self.hostname,
            'TCP_PORT': str(self.port),
            'UDP_PORT': str(self.udp_port),
            'SESSION_TIMEOUT': str(self.session_timeout),
            'MAX_QUERY_WORKERS': '0',
            'INDIVIDUAL_TAG_INDEXES': '',
            'RPC_PORT': self.rpc_port,
            'ES_INDEX_PREFIX': self.index_name,
            'ES_MODE': 'writer',
>>>>>>> 378a6471
        }
        if extraconf:
            conf.update(extraconf)
        env = Env(self.coin_class, **conf)
        self.writer = BlockProcessor(env)
        self.server = BlockchainReaderServer(env)
        self.es_writer = ElasticWriter(env)
        await self.writer.open()
        await self.writer.start()
        await asyncio.wait([self.server.start(), self.es_writer.start()])

    async def stop(self, cleanup=True):
        if self.stopped:
            return
        try:
            await self.es_writer.stop(delete_index=True)
            await self.server.stop()
            await self.writer.stop()
            self.stopped = True
        finally:
            cleanup and self.cleanup()

    def cleanup(self):
        shutil.rmtree(self.data_path, ignore_errors=True)


class LBCDProcess(asyncio.SubprocessProtocol):

    IGNORE_OUTPUT = [
        b'keypool keep',
        b'keypool reserve',
        b'keypool return',
        b'Block submitted',
    ]

    def __init__(self):
        self.ready = asyncio.Event()
        self.stopped = asyncio.Event()
        self.log = log.getChild('lbcd')

    def pipe_data_received(self, fd, data):
        if self.log and not any(ignore in data for ignore in self.IGNORE_OUTPUT):
            if b'Error:' in data:
                self.log.error(data.decode())
            else:
                self.log.info(data.decode())
        if b'Error:' in data:
            self.ready.set()
            raise SystemError(data.decode())
        if b'RPCS: RPC server listening on' in data:
            self.ready.set()

    def process_exited(self):
        self.stopped.set()
        self.ready.set()


class WalletProcess(asyncio.SubprocessProtocol):

    IGNORE_OUTPUT = [
    ]

    def __init__(self):
        self.ready = asyncio.Event()
        self.stopped = asyncio.Event()
        self.log = log.getChild('lbcwallet')
        self.transport: Optional[asyncio.transports.SubprocessTransport] = None

    def pipe_data_received(self, fd, data):
        if self.log and not any(ignore in data for ignore in self.IGNORE_OUTPUT):
            if b'Error:' in data:
                self.log.error(data.decode())
            else:
                self.log.info(data.decode())
        if b'Error:' in data:
            self.ready.set()
            raise SystemError(data.decode())
        if b'WLLT: Finished rescan' in data:
            self.ready.set()

    def process_exited(self):
        self.stopped.set()
        self.ready.set()

class LBCDNode:

    def __init__(self, url, daemon, cli):
        self.latest_release_url = url
        self.project_dir = os.path.dirname(os.path.dirname(__file__))
        self.bin_dir = os.path.join(self.project_dir, 'bin')
        self.daemon_bin = os.path.join(self.bin_dir, daemon)
        self.cli_bin = os.path.join(self.bin_dir, cli)
        self.log = log.getChild('lbcd')
        self.data_path = tempfile.mkdtemp()
        self.protocol = None
        self.transport = None
        self.hostname = 'localhost'
        self.peerport = 29246
        self.rpcport = 29245
        self.rpcuser = 'rpcuser'
        self.rpcpassword = 'rpcpassword'
        self.stopped = True
        self.running = asyncio.Event()

    @property
    def rpc_url(self):
        return f'http://{self.rpcuser}:{self.rpcpassword}@{self.hostname}:{self.rpcport}/'

    @property
    def exists(self):
        return (
            os.path.exists(self.cli_bin) and
            os.path.exists(self.daemon_bin)
        )

    def download(self):
        uname = platform.uname()
        target_os = str.lower(uname.system)
        target_arch = str.replace(uname.machine, 'x86_64', 'amd64')
        target_platform = target_os + '_' + target_arch
        self.latest_release_url = str.replace(self.latest_release_url, 'TARGET_PLATFORM', target_platform)

        downloaded_file = os.path.join(
            self.bin_dir,
            self.latest_release_url[self.latest_release_url.rfind('/')+1:]
        )

        if not os.path.exists(self.bin_dir):
            os.mkdir(self.bin_dir)

        if not os.path.exists(downloaded_file):
            self.log.info('Downloading: %s', self.latest_release_url)
            with urllib.request.urlopen(self.latest_release_url) as response:
                with open(downloaded_file, 'wb') as out_file:
                    shutil.copyfileobj(response, out_file)

        self.log.info('Extracting: %s', downloaded_file)

        if downloaded_file.endswith('.zip'):
            with zipfile.ZipFile(downloaded_file) as dotzip:
                dotzip.extractall(self.bin_dir)
                # zipfile bug https://bugs.python.org/issue15795
                os.chmod(self.cli_bin, 0o755)
                os.chmod(self.daemon_bin, 0o755)

        elif downloaded_file.endswith('.tar.gz'):
            with tarfile.open(downloaded_file) as tar:
                tar.extractall(self.bin_dir)

        return self.exists

    def ensure(self):
        return self.exists or self.download()

    async def start(self):
        assert self.ensure()
        loop = asyncio.get_event_loop()
        asyncio.get_child_watcher().attach_loop(loop)
        command = [
            self.daemon_bin,
            '--notls',
            f'--datadir={self.data_path}',
            '--regtest', f'--listen=127.0.0.1:{self.peerport}', f'--rpclisten=127.0.0.1:{self.rpcport}',
            '--txindex', f'--rpcuser={self.rpcuser}', f'--rpcpass={self.rpcpassword}'
        ]
        self.log.info(' '.join(command))
        while self.stopped:
            if self.running.is_set():
                await asyncio.sleep(1)
                continue
            try:
                self.transport, self.protocol = await loop.subprocess_exec(
                    LBCDProcess, *command
                )
                await self.protocol.ready.wait()
                assert not self.protocol.stopped.is_set()
                self.running.set()
                self.stopped = False
            except asyncio.CancelledError:
                self.running.clear()
                raise
            except Exception as e:
                self.running.clear()
                log.exception('failed to start lbcd', exc_info=e)

    async def stop(self, cleanup=True):
        self.stopped = True
        try:
            self.transport.terminate()
            await self.protocol.stopped.wait()
            self.transport.close()
        finally:
            self.log.info("Done shutting down " + self.daemon_bin)
            if cleanup:
                self.cleanup()
            self.running.clear()

    def cleanup(self):
        assert self.stopped
        shutil.rmtree(self.data_path, ignore_errors=True)


class LBCWalletNode:
    P2SH_SEGWIT_ADDRESS = "p2sh-segwit"
    BECH32_ADDRESS = "bech32"

    def __init__(self, url, lbcwallet, cli):
        self.latest_release_url = url
        self.project_dir = os.path.dirname(os.path.dirname(__file__))
        self.bin_dir = os.path.join(self.project_dir, 'bin')
        self.lbcwallet_bin = os.path.join(self.bin_dir, lbcwallet)
        self.cli_bin = os.path.join(self.bin_dir, cli)
        self.log = log.getChild('lbcwallet')
        self.protocol = None
        self.transport = None
        self.hostname = 'localhost'
        self.lbcd_rpcport = 29245
        self.lbcwallet_rpcport = 29244
        self.rpcuser = 'rpcuser'
        self.rpcpassword = 'rpcpassword'
        self.data_path = tempfile.mkdtemp()
        self.stopped = True
        self.running = asyncio.Event()
        self.block_expected = 0
        self.mining_addr = ''

    @property
    def rpc_url(self):
        # FIXME: somehow the hub/sdk doesn't learn the blocks through the Walet RPC port, why?
        # return f'http://{self.rpcuser}:{self.rpcpassword}@{self.hostname}:{self.lbcwallet_rpcport}/'
        return f'http://{self.rpcuser}:{self.rpcpassword}@{self.hostname}:{self.lbcd_rpcport}/'

    def is_expected_block(self, e: BlockHeightEvent):
        return self.block_expected == e.height

    @property
    def exists(self):
        return (
            os.path.exists(self.lbcwallet_bin)
        )

    def download(self):
        uname = platform.uname()
        target_os = str.lower(uname.system)
        target_arch = str.replace(uname.machine, 'x86_64', 'amd64')
        target_platform = target_os + '_' + target_arch
        self.latest_release_url = str.replace(self.latest_release_url, 'TARGET_PLATFORM', target_platform)

        downloaded_file = os.path.join(
            self.bin_dir,
            self.latest_release_url[self.latest_release_url.rfind('/')+1:]
        )

        if not os.path.exists(self.bin_dir):
            os.mkdir(self.bin_dir)

        if not os.path.exists(downloaded_file):
            self.log.info('Downloading: %s', self.latest_release_url)
            with urllib.request.urlopen(self.latest_release_url) as response:
                with open(downloaded_file, 'wb') as out_file:
                    shutil.copyfileobj(response, out_file)

        self.log.info('Extracting: %s', downloaded_file)

        if downloaded_file.endswith('.zip'):
            with zipfile.ZipFile(downloaded_file) as dotzip:
                dotzip.extractall(self.bin_dir)
                # zipfile bug https://bugs.python.org/issue15795
                os.chmod(self.lbcwallet_bin, 0o755)

        elif downloaded_file.endswith('.tar.gz'):
            with tarfile.open(downloaded_file) as tar:
                tar.extractall(self.bin_dir)

        return self.exists

    def ensure(self):
        return self.exists or self.download()

    async def start(self):
        assert self.ensure()
        loop = asyncio.get_event_loop()
        asyncio.get_child_watcher().attach_loop(loop)

        command = [
            self.lbcwallet_bin,
            '--noservertls', '--noclienttls',
            '--regtest',
            f'--rpcconnect=127.0.0.1:{self.lbcd_rpcport}', f'--rpclisten=127.0.0.1:{self.lbcwallet_rpcport}',
            '--createtemp', f'--appdata={self.data_path}',
            f'--username={self.rpcuser}', f'--password={self.rpcpassword}'
        ]
        self.log.info(' '.join(command))
        while self.stopped:
            if self.running.is_set():
                await asyncio.sleep(1)
                continue
            try:
                self.transport, self.protocol = await loop.subprocess_exec(
                    WalletProcess, *command
                )
                self.protocol.transport = self.transport
                await self.protocol.ready.wait()
                assert not self.protocol.stopped.is_set()
                self.running.set()
                self.stopped = False
            except asyncio.CancelledError:
                self.running.clear()
                raise
            except Exception as e:
                self.running.clear()
                log.exception('failed to start lbcwallet', exc_info=e)

    def cleanup(self):
        assert self.stopped
        shutil.rmtree(self.data_path, ignore_errors=True)

    async def stop(self, cleanup=True):
        self.stopped = True
        try:
            self.transport.terminate()
            await self.protocol.stopped.wait()
            self.transport.close()
        finally:
            self.log.info("Done shutting down " + self.lbcwallet_bin)
            if cleanup:
                self.cleanup()
            self.running.clear()

    async def _cli_cmnd(self, *args):
        cmnd_args = [
            self.cli_bin,
            f'--rpcuser={self.rpcuser}', f'--rpcpass={self.rpcpassword}', '--notls', '--regtest', '--wallet'
        ] + list(args)
        self.log.info(' '.join(cmnd_args))
        loop = asyncio.get_event_loop()
        asyncio.get_child_watcher().attach_loop(loop)
        process = await asyncio.create_subprocess_exec(
            *cmnd_args, stdout=subprocess.PIPE, stderr=subprocess.PIPE
        )
        out, err = await process.communicate()
        result = out.decode().strip()
        err = err.decode().strip()
        if len(result) <= 0 and err.startswith('-'):
            raise Exception(err)
        if err and 'creating a default config file' not in err:
            log.warning(err)
        self.log.info(result)
        if result.startswith('error code'):
            raise Exception(result)
        return result

    def generate(self, blocks):
        self.block_expected += blocks
        return self._cli_cmnd('generatetoaddress', str(blocks), self.mining_addr)

    def generate_to_address(self, blocks, addr):
        self.block_expected += blocks
        return self._cli_cmnd('generatetoaddress', str(blocks), addr)

    def wallet_passphrase(self, passphrase, timeout):
        return self._cli_cmnd('walletpassphrase', passphrase, str(timeout))

    def invalidate_block(self, blockhash):
        return self._cli_cmnd('invalidateblock', blockhash)

    def get_block_hash(self, block):
        return self._cli_cmnd('getblockhash', str(block))

    def sendrawtransaction(self, tx):
        return self._cli_cmnd('sendrawtransaction', tx)

    async def get_block(self, block_hash):
        return json.loads(await self._cli_cmnd('getblock', block_hash, '1'))

    def get_raw_change_address(self):
        return self._cli_cmnd('getrawchangeaddress')

    def get_new_address(self, address_type='legacy'):
        return self._cli_cmnd('getnewaddress', "", address_type)

    async def get_balance(self):
        return await self._cli_cmnd('getbalance')

    def send_to_address(self, address, amount):
        return self._cli_cmnd('sendtoaddress', address, str(amount))

    def send_raw_transaction(self, tx):
        return self._cli_cmnd('sendrawtransaction', tx.decode())

    def create_raw_transaction(self, inputs, outputs):
        return self._cli_cmnd('createrawtransaction', json.dumps(inputs), json.dumps(outputs))

    async def sign_raw_transaction_with_wallet(self, tx):
        # the "withwallet" portion should only come into play if we are doing segwit.
        # and "withwallet" doesn't exist on lbcd yet.
        result = await self._cli_cmnd('signrawtransaction', tx)
        return json.loads(result)['hex'].encode()

    def decode_raw_transaction(self, tx):
        return self._cli_cmnd('decoderawtransaction', hexlify(tx.raw).decode())

    def get_raw_transaction(self, txid):
        return self._cli_cmnd('getrawtransaction', txid, '1')


class HubProcess(asyncio.SubprocessProtocol):
    def __init__(self):
        self.ready = asyncio.Event()
        self.stopped = asyncio.Event()
        self.log = log.getChild('hub')

    def pipe_data_received(self, fd, data):
        if self.log:
            self.log.info(data.decode())
        if b'error' in data.lower():
            self.ready.set()
            raise SystemError(data.decode())
        if b'listening on' in data:
            self.ready.set()
        str_lines = str(data.decode()).split("\n")
        for line in str_lines:
            if 'releaseTime' in line:
                print(line)

    def process_exited(self):
        self.stopped.set()
        self.ready.set()


class HubNode:

    def __init__(self, url, daemon, spv_node):
        self.spv_node = spv_node
        self.debug = False

        self.latest_release_url = url
        self.project_dir = os.path.dirname(os.path.dirname(__file__))
        self.bin_dir = os.path.join(self.project_dir, 'bin')
        self.daemon_bin = os.path.join(self.bin_dir, daemon)
        self.cli_bin = os.path.join(self.bin_dir, daemon)
        self.log = log.getChild('hub')
        self.transport = None
        self.protocol = None
        self.hostname = 'localhost'
        self.rpcport = 50051  # avoid conflict with default rpc port
        self.stopped = False
        self.running = asyncio.Event()

    @property
    def exists(self):
        return (
            os.path.exists(self.cli_bin) and
            os.path.exists(self.daemon_bin)
        )

    def download(self):
        downloaded_file = os.path.join(
            self.bin_dir,
            self.latest_release_url[self.latest_release_url.rfind('/')+1:]
        )

        if not os.path.exists(self.bin_dir):
            os.mkdir(self.bin_dir)

        if not os.path.exists(downloaded_file):
            self.log.info('Downloading: %s', self.latest_release_url)
            with urllib.request.urlopen(self.latest_release_url) as response:
                with open(downloaded_file, 'wb') as out_file:
                    shutil.copyfileobj(response, out_file)

        self.log.info('Extracting: %s', downloaded_file)

        if downloaded_file.endswith('.zip'):
            with zipfile.ZipFile(downloaded_file) as dotzip:
                dotzip.extractall(self.bin_dir)
                # zipfile bug https://bugs.python.org/issue15795
                os.chmod(self.cli_bin, 0o755)
                os.chmod(self.daemon_bin, 0o755)

        elif downloaded_file.endswith('.tar.gz'):
            with tarfile.open(downloaded_file) as tar:
                tar.extractall(self.bin_dir)

        os.chmod(self.daemon_bin, 0o755)

        return self.exists

    def ensure(self):
        return self.exists or self.download()

    async def start(self):
        assert self.ensure()
        loop = asyncio.get_event_loop()
        asyncio.get_child_watcher().attach_loop(loop)
        command = [
            self.daemon_bin, 'serve', '--esindex', self.spv_node.index_name + 'claims', '--debug'
        ]
        self.log.info(' '.join(command))
        while not self.stopped:
            if self.running.is_set():
                await asyncio.sleep(1)
                continue
            try:
                if not self.debug:
                    self.transport, self.protocol = await loop.subprocess_exec(
                        HubProcess, *command
                    )
                    await self.protocol.ready.wait()
                    assert not self.protocol.stopped.is_set()
                self.running.set()
            except asyncio.CancelledError:
                self.running.clear()
                raise
            except Exception as e:
                self.running.clear()
                log.exception('failed to start hub', exc_info=e)

    async def stop(self, cleanup=True):
        self.stopped = True
        try:
            if not self.debug:
                self.transport.terminate()
                await self.protocol.stopped.wait()
                self.transport.close()
        finally:
            if cleanup:
                self.cleanup()

    def cleanup(self):
        pass<|MERGE_RESOLUTION|>--- conflicted
+++ resolved
@@ -238,12 +238,11 @@
     async def start(self, lbcwallet_node: 'LBCWalletNode', extraconf=None):
         self.data_path = tempfile.mkdtemp()
         conf = {
-<<<<<<< HEAD
             'description': '',
             'payment_address': '',
             'daily_fee': '0',
             'db_dir': self.data_path,
-            'daemon_url': blockchain_node.rpc_url,
+            'daemon_url': lbcwallet_node.rpc_url,
             'reorg_limit': 100,
             'host': self.hostname,
             'tcp_port': self.port,
@@ -251,23 +250,6 @@
             'session_timeout': self.session_timeout,
             'max_query_workers': 0,
             'es_index_prefix': self.index_name,
-=======
-            'DESCRIPTION': '',
-            'PAYMENT_ADDRESS': '',
-            'DAILY_FEE': '0',
-            'DB_DIRECTORY': self.data_path,
-            'DAEMON_URL': lbcwallet_node.rpc_url,
-            'REORG_LIMIT': '100',
-            'HOST': self.hostname,
-            'TCP_PORT': str(self.port),
-            'UDP_PORT': str(self.udp_port),
-            'SESSION_TIMEOUT': str(self.session_timeout),
-            'MAX_QUERY_WORKERS': '0',
-            'INDIVIDUAL_TAG_INDEXES': '',
-            'RPC_PORT': self.rpc_port,
-            'ES_INDEX_PREFIX': self.index_name,
-            'ES_MODE': 'writer',
->>>>>>> 378a6471
         }
         if extraconf:
             conf.update(extraconf)
