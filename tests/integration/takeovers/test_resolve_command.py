--- conflicted
+++ resolved
@@ -1,7 +1,6 @@
 import asyncio
 import json
 import hashlib
-import sys
 from bisect import bisect_right
 from binascii import hexlify, unhexlify
 from collections import defaultdict
@@ -54,16 +53,12 @@
             self.assertEqual(claim_id, claim_from_es[0][0]['claim_hash'][::-1].hex())
 
     async def assertNoClaimForName(self, name: str):
-<<<<<<< HEAD
-        lbrycrd_winning = json.loads(await self.blockchain._cli_cmnd('getvalueforname', name))
+        lbrycrd_winning = json.loads(await self.blockchain._cli_cmnd('getclaimsforname', name))
         stream, channel, _, _ = await self.conductor.spv_node.server.db.resolve(name)
-        self.assertNotIn('claimId', lbrycrd_winning)
-=======
-        lbrycrd_winning = json.loads(await self.blockchain._cli_cmnd('getclaimsforname', name))
-        stream, channel, _, _ = await self.conductor.spv_node.server.bp.db.resolve(name)
+
+        #  TODO:         self.assertNotIn('claimId', lbrycrd_winning)
         if 'claims' in lbrycrd_winning and lbrycrd_winning['claims'] is not None:
             self.assertEqual(len(lbrycrd_winning['claims']), 0)
->>>>>>> 378a6471
         if stream is not None:
             self.assertIsInstance(stream, LookupError)
         else:
@@ -71,33 +66,21 @@
         claim_from_es = await self.conductor.spv_node.server.session_manager.search_index.search(name=name)
         self.assertListEqual([], claim_from_es[0])
 
-<<<<<<< HEAD
-    async def assertNoClaim(self, claim_id: str):
-        self.assertDictEqual(
-            {}, json.loads(await self.blockchain._cli_cmnd('getclaimbyid', claim_id))
-        )
-        claim_from_es = await self.conductor.spv_node.server.session_manager.search_index.search(claim_id=claim_id)
-=======
     async def assertNoClaim(self, name: str, claim_id: str):
+        #  TODO:  check that this works
         expected = json.loads(await self.blockchain._cli_cmnd('getclaimsfornamebyid', name, '["' + claim_id + '"]'))
         if 'claims' in expected and expected['claims'] is not None:
             # ensure that if we do have the matching claim that it is not active
             self.assertEqual(expected['claims'][0]['effectiveamount'], 0)
 
         claim_from_es = await self.conductor.spv_node.server.bp.db.search_index.search(claim_id=claim_id)
->>>>>>> 378a6471
         self.assertListEqual([], claim_from_es[0])
-        claim = await self.conductor.spv_node.server.db.fs_getclaimbyid(claim_id)
+        claim_from_es = await self.conductor.spv_node.server.session_manager.search_index.search(claim_id=claim_id)
         self.assertIsNone(claim)
 
     async def assertMatchWinningClaim(self, name):
-<<<<<<< HEAD
-        expected = json.loads(await self.blockchain._cli_cmnd('getvalueforname', name))
+        expected = json.loads(await self.blockchain._cli_cmnd('getclaimsfornamebybid', name, "[0]"))
         stream, channel, _, _ = await self.conductor.spv_node.server.db.resolve(name)
-=======
-        expected = json.loads(await self.blockchain._cli_cmnd('getclaimsfornamebybid', name, "[0]"))
-        stream, channel, _, _ = await self.conductor.spv_node.server.bp.db.resolve(name)
->>>>>>> 378a6471
         claim = stream if stream else channel
         expected['claims'][0]['lasttakeoverheight'] = expected['lasttakeoverheight']
         await self._assertMatchClaim(expected['claims'][0], claim)
@@ -113,23 +96,9 @@
         self._check_supports(claim.claim_hash.hex(), expected.get('supports', []),
                              claim_from_es[0][0]['support_amount'])
 
-<<<<<<< HEAD
-    async def assertMatchClaim(self, claim_id, is_active_in_lbrycrd=True):
-        expected = json.loads(await self.blockchain._cli_cmnd('getclaimbyid', claim_id))
-        claim = await self.conductor.spv_node.server.db.fs_getclaimbyid(claim_id)
-        if is_active_in_lbrycrd:
-            if not expected:
-                self.assertIsNone(claim)
-                return
-            self.assertMatchDBClaim(expected, claim)
-        else:
-            self.assertDictEqual({}, expected)
-        claim_from_es = await self.conductor.spv_node.server.session_manager.search_index.search(
-=======
     async def assertMatchClaim(self, name, claim_id, is_active_in_lbrycrd=True):
         claim = await self.conductor.spv_node.server.bp.db.fs_getclaimbyid(claim_id)
         claim_from_es = await self.conductor.spv_node.server.bp.db.search_index.search(
->>>>>>> 378a6471
             claim_id=claim.claim_hash.hex()
         )
         self.assertEqual(len(claim_from_es[0]), 1)
@@ -155,38 +124,25 @@
         self.assertEqual(claim_id, (await self.assertMatchWinningClaim(name)).claim_hash.hex())
         await self.assertMatchClaimsForName(name)
 
-<<<<<<< HEAD
-    def _check_supports(self, claim_id, lbrycrd_supports, es_support_amount, is_active_in_lbrycrd=True):
-        total_amount = 0
-        db = self.conductor.spv_node.server.db
-
-        for i, (tx_num, position, amount) in enumerate(db.get_supports(bytes.fromhex(claim_id))):
-            total_amount += amount
-            if is_active_in_lbrycrd:
-                support = lbrycrd_supports[i]
-                self.assertEqual(support['txId'], db.prefix_db.tx_hash.get(tx_num, deserialize_value=False)[::-1].hex())
-                self.assertEqual(support['n'], position)
-                self.assertEqual(support['height'], bisect_right(db.tx_counts, tx_num))
-                self.assertEqual(support['validAtHeight'], db.get_activation(tx_num, position, is_support=True))
-        self.assertEqual(total_amount, es_support_amount, f"lbrycrd support amount: {total_amount} vs es: {es_support_amount}")
-
-    async def assertMatchClaimsForName(self, name):
-        expected = json.loads(await self.blockchain._cli_cmnd('getclaimsforname', name))
-
-        db = self.conductor.spv_node.server.db
-        # self.assertEqual(len(expected['claims']), len(db_claims.claims))
-        # self.assertEqual(expected['lastTakeoverHeight'], db_claims.lastTakeoverHeight)
-        last_takeover = json.loads(await self.blockchain._cli_cmnd('getvalueforname', name))['lastTakeoverHeight']
-=======
     def _check_supports(self, claim_id, lbrycrd_supports, es_support_amount):
         total_lbrycrd_amount = 0.0
         total_es_amount = 0.0
         active_es_amount = 0.0
-        db = self.conductor.spv_node.server.bp.db
+        db = self.conductor.spv_node.server.db
         es_supports = db.get_supports(bytes.fromhex(claim_id))
 
         # we're only concerned about active supports here, and they should match
         self.assertTrue(len(es_supports) >= len(lbrycrd_supports))
+
+        # for i, (tx_num, position, amount) in enumerate(db.get_supports(bytes.fromhex(claim_id))):
+        #     total_amount += amount
+        #     if is_active_in_lbrycrd:
+        #         support = lbrycrd_supports[i]
+        #         self.assertEqual(support['txId'], db.prefix_db.tx_hash.get(tx_num, deserialize_value=False)[::-1].hex())
+        #         self.assertEqual(support['n'], position)
+        #         self.assertEqual(support['height'], bisect_right(db.tx_counts, tx_num))
+        #         self.assertEqual(support['validAtHeight'], db.get_activation(tx_num, position, is_support=True))
+        # self.assertEqual(total_amount, es_support_amount, f"lbrycrd support amount: {total_amount} vs es: {es_support_amount}")
 
         for i, (tx_num, position, amount) in enumerate(es_supports):
             total_es_amount += amount
@@ -205,8 +161,7 @@
 
     async def assertMatchClaimsForName(self, name):
         expected = json.loads(await self.blockchain._cli_cmnd('getclaimsforname', name, "", "true"))
-        db = self.conductor.spv_node.server.bp.db
->>>>>>> 378a6471
+        db = self.conductor.spv_node.server.db
 
         for c in expected['claims']:
             c['lasttakeoverheight'] = expected['lasttakeoverheight']
@@ -215,13 +170,8 @@
             claim = db._fs_get_claim_by_hash(claim_hash)
             self.assertMatchDBClaim(c, claim)
 
-<<<<<<< HEAD
-            claim_from_es = await self.conductor.spv_node.server.session_manager.search_index.search(
-                claim_id=c['claimId']
-=======
             claim_from_es = await self.conductor.spv_node.server.bp.db.search_index.search(
                 claim_id=claim_id
->>>>>>> 378a6471
             )
             self.assertEqual(len(claim_from_es[0]), 1)
             self.assertEqual(claim_from_es[0][0]['claim_hash'][::-1].hex(), claim_id)
@@ -351,13 +301,13 @@
         self.assertEqual(claim['confirmations'], json.loads(tx_details)['confirmations'])
 
         # resolve handles invalid data
-        # await self.blockchain_claim_name("gibberish", hexlify(b"{'invalid':'json'}").decode(), "0.1")
-        # await self.generate(1)
-        # response = await self.out(self.daemon.jsonrpc_resolve("lbry://gibberish"))
-        # self.assertSetEqual({'lbry://gibberish'}, set(response))
-        # claim = response['lbry://gibberish']
-        # self.assertEqual(claim['name'], 'gibberish')
-        # self.assertNotIn('value', claim)
+        await self.blockchain_claim_name("gibberish", hexlify(b"{'invalid':'json'}").decode(), "0.1")
+        await self.generate(1)
+        response = await self.out(self.daemon.jsonrpc_resolve("lbry://gibberish"))
+        self.assertSetEqual({'lbry://gibberish'}, set(response))
+        claim = response['lbry://gibberish']
+        self.assertEqual(claim['name'], 'gibberish')
+        self.assertNotIn('value', claim)
 
         # resolve retries
         await self.conductor.spv_node.stop()
@@ -729,20 +679,6 @@
     async def create_stream_claim(self, amount: str, name='derp') -> str:
         return (await self.stream_create(name, amount,  allow_duplicate_name=True))['outputs'][0]['claim_id']
 
-<<<<<<< HEAD
-=======
-    async def assertNameState(self, height: int, name: str, winning_claim_id: str, last_takeover_height: int,
-                               non_winning_claims: List[ClaimStateValue]):
-        self.assertEqual(height, self.conductor.spv_node.server.bp.db.db_height)
-        await self.assertMatchClaimIsWinning(name, winning_claim_id)
-        for non_winning in non_winning_claims:
-            claim = await self.assertMatchClaim(name,
-                non_winning.claim_id, is_active_in_lbrycrd=non_winning.active_in_lbrycrd
-            )
-            self.assertEqual(non_winning.activation_height, claim.activation_height)
-            self.assertEqual(last_takeover_height, claim.last_takeover_height)
-
->>>>>>> 378a6471
     async def test_delay_takeover_with_update(self):
         name = 'derp'
         first_claim_id = await self.create_stream_claim('0.2', name)
